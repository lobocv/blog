--- conflicted
+++ resolved
@@ -4,8 +4,4 @@
 categories: ["Architecture"]
 ---
 
-<<<<<<< HEAD
-This is architecture post 1 2 2
-=======
-This is architecture post 112
->>>>>>> e612bedd
+This is architecture post 112